--- conflicted
+++ resolved
@@ -19,12 +19,6 @@
   - name: Python 2.7 - msim
     python: '2.7'
     env: TOX_PYTHON_VERSION=py27 BUILDER=msim
-<<<<<<< HEAD
-  - name: Python 2.7 - msim
-    python: '2.7'
-    env: TOX_PYTHON_VERSION=py27 BUILDER=msim
-=======
->>>>>>> 86c8851b
   - name: Python 2.7 - ghdl
     python: '2.7'
     env: TOX_PYTHON_VERSION=py27 BUILDER=ghdl
@@ -50,25 +44,15 @@
     python: '3.7'
     dist: xenial
     env: TOX_PYTHON_VERSION=py37 BUILDER=other
-<<<<<<< HEAD
-
-=======
->>>>>>> 86c8851b
 deploy:
   provider: pypi
   user: suoto
   on:
     tags: true
-<<<<<<< HEAD
     condition: $BUILDER = msim
   skip_existing: true
   password:
     secure: Tme84ruGpdQ9N+U2ABVtpy7S9Ac+k/fF++a+P7AKE3ZT4krlwgfRvF3EgLAiJR+CuQiXRHLjMPXhDYKf/aJAFY70iOYWOJ5IaSWOwXQxRY/nFmP6ibm84AozFT+RPBHO5gQ9o/2ge59gSxY07QkpjUkUBLmHtxTgCXPlP6m7tI3AB31cmNmhagg719kEE5MWD/8XR/kXcdYzWd0pudTwTrbP2pnTZk70DFlYWQzXJWG9lf5stbD8rvBsJp8HCSQN+q4NqzddXm5YSZqhcxiPlZJrQbRsYy5HJmqowQp1Fm+XS4c6Mox8JZP3p06Ie44nzg2a/NeMBKwWbgtrG4D5wBZWryo2yozKPda/Dva7bWCYjox/kgeDY7y0hDRWgK5gcbjS1M3t7viJmmK21eUNnAyIQN4IXCpwxOx3Y8tX43is01Hn9YPTJDBZIbW1uRt9zCsd1v8pVd4GuvEcWMOPhcLbvPVUwNTSPwz2OR71uP05QcwqK6wFQGzHi2e3jEeBtIKZ8h+SQIUEuQkKMmfG3PIFO1Kv8vnCU+2E2nHwGv3QHJvT7VwhR2UGlN2z+098X/q5Xe98lJ1iWIFdzh+95cojMLEY8hFKYScqIhc22yTV42buLIu4sJxHzzhPc0KxETKJAaSzt8qBHBNii9gkc5xXZEuluCpyaAZCiLPkjY8=
-=======
-  server: https://test.pypi.org/legacy/
-  password:
-    secure: zRETTCMz20Z6l1eadyL3fmysmH7Ssj8OG0R34bd36YkTMNKQFSNR1fxXQS+kMIWlO4zR8+D2Rc6blHl3zX3n5VWu8T/JF3/L4eJtLlLGv9JFHiZ/ckli9/g7rLH01x19VRxbesx+Q+X+d6lFU4G3avtV0CnkhEsdMroNvfZE3iaWvrKBuagY/JCOGr/DowiDDGvxc9mIQPeNg89gNI/DjqHnbmSyM3S0A86ObaOt/gCveA3Eb0BmuNA0ZIVX0J/lWHhe7oV7i4PTCTab3ixL2VL8mIzfErLHKk/cPFZ35qU64zV7EM03Wqq8mmoV3ZYfxzHcgTb0xhQs/4XoLkho6TqX4cLYfSsrACdiE0DMYcR2aG/PJwJa9J2tEoOpaqM5I1BlahUoiB2Eb2pf8Xt3tPvKtv4Ol6G+HIiGASJy65qRNBwiBmf8B5pbjwCm6JfcDBswVqMdU2eQxz5n/MDwXNt6IFnxVp7h1Qn/dIBkYmbQiJI4ZAdQSH8SynQfJ4f/FyMoetwGw3Joz94fZfnGNjeLo7oAMY91ssdm6oJnYHwyJseAJrsGU8JRv01k4CZpDswSon136AOcK6Uy1lJ4o/7gd5gXGXVXJXsTpom+Ylca9wRTeggDzP8gvNNWcxlWiDaUuRlbYM+jsUWwrzH/4/aSJZfbI+bqkW+FkPTM0So=
->>>>>>> 86c8851b
 
 before_install:
 - sudo apt-get update -qq;
@@ -81,6 +65,7 @@
   libxau6:i386 libxdmcp6:i386 libxext6:i386 libxft2:i386 libxrender1:i386 libxt6:i386
   libxtst6:i386 libharfbuzz-dev:i386
 - export LD_LIBRARY_PATH=$HOME/freetype-2.4.12/objs/.libs
+
 before_script:
   # - "git clone https://github.com/suoto/grlib .ci/test_support/grlib --depth 1"
   - pip install tox
@@ -97,13 +82,10 @@
 #   - pip install -e .
 # command to run tests
 script:
-- if [ "${BUILDER}" == "msim" ] ; then  tox -e ${TOX_PYTHON_VERSION}-msim-linux ; fi
-- if [ "${BUILDER}" == "ghdl" ] ; then  tox -e ${TOX_PYTHON_VERSION}-ghdl-linux ; fi
-- if [ "${BUILDER}" == "xvhdl" ] ; then tox -e ${TOX_PYTHON_VERSION}-xvhdl-linux ; fi
-- if [ "${BUILDER}" == "other" ] ; then \
-    tox -e ${TOX_PYTHON_VERSION}-fallback-linux \
-        -e ${TOX_PYTHON_VERSION}-standalone-linux ; \
-  fi
+  - if [ "${BUILDER}" == "msim" ] ; then  tox -e ${TOX_PYTHON_VERSION}-msim-linux ; fi
+  - if [ "${BUILDER}" == "ghdl" ] ; then  tox -e ${TOX_PYTHON_VERSION}-ghdl-linux ; fi
+  - if [ "${BUILDER}" == "xvhdl" ] ; then tox -e ${TOX_PYTHON_VERSION}-xvhdl-linux ; fi
+  - if [ "${BUILDER}" == "other" ] ; then tox -e ${TOX_PYTHON_VERSION}-fallback-linux -e ${TOX_PYTHON_VERSION}-standalone-linux ; fi
 after_success:
 - coverage combine
 - coverage report
