--- conflicted
+++ resolved
@@ -17,9 +17,7 @@
 
 services:
   - docker
-
 stages:
-<<<<<<< HEAD
   - test
   - deploy
 
@@ -29,45 +27,7 @@
       script: ./run_tests.sh -e py27-linux
     - name: Python 3.7
       script: ./run_tests.sh -e py37-linux
-=======
-- test
-- deploy
 
-jobs:
-  include:
-    # XVHDL is the slowest of all, start them first
-    - name: Python 2.7 - xvhdl
-      python: '2.7'
-      env: BUILDER=xvhdl
-      script: tox -e py27-xvhdl-linux
-
-    - name: Python 3.7 - xvhdl
-      python: '3.7'
-      dist: xenial
-      env: BUILDER=xvhdl
-      script: tox -e py37-xvhdl-linux
-
-
-    # Python 2.7 land
-    - name: Python 2.7 - msim
-      script: ./run_tests.sh -e py27-msim-linux
-
-    - name: Python 2.7 - standalone and fallback
-      script: ./run_tests.sh -e py27-fallback-linux -e py27-standalone-linux
-
-    - name: Python 2.7 - ghdl
-      script: ./run_tests.sh -e py27-ghdl-linux
-
-    # Python 3.7 land
-    - name: Python 3.7 - msim
-      script: ./run_tests.sh -e py37-msim-linux
-
-    - name: Python 3.7 - standalone and fallback
-      script: ./run_tests.sh -e py37-fallback-linux -e py37-standalone-linux
-
-    - name: Python 3.7 - ghdl
-      script: ./run_tests.sh -e py37-ghdl-linux
->>>>>>> df0a29fd
 
     - stage: deploy
       before_install: skip
@@ -83,24 +43,9 @@
           secure: Tme84ruGpdQ9N+U2ABVtpy7S9Ac+k/fF++a+P7AKE3ZT4krlwgfRvF3EgLAiJR+CuQiXRHLjMPXhDYKf/aJAFY70iOYWOJ5IaSWOwXQxRY/nFmP6ibm84AozFT+RPBHO5gQ9o/2ge59gSxY07QkpjUkUBLmHtxTgCXPlP6m7tI3AB31cmNmhagg719kEE5MWD/8XR/kXcdYzWd0pudTwTrbP2pnTZk70DFlYWQzXJWG9lf5stbD8rvBsJp8HCSQN+q4NqzddXm5YSZqhcxiPlZJrQbRsYy5HJmqowQp1Fm+XS4c6Mox8JZP3p06Ie44nzg2a/NeMBKwWbgtrG4D5wBZWryo2yozKPda/Dva7bWCYjox/kgeDY7y0hDRWgK5gcbjS1M3t7viJmmK21eUNnAyIQN4IXCpwxOx3Y8tX43is01Hn9YPTJDBZIbW1uRt9zCsd1v8pVd4GuvEcWMOPhcLbvPVUwNTSPwz2OR71uP05QcwqK6wFQGzHi2e3jEeBtIKZ8h+SQIUEuQkKMmfG3PIFO1Kv8vnCU+2E2nHwGv3QHJvT7VwhR2UGlN2z+098X/q5Xe98lJ1iWIFdzh+95cojMLEY8hFKYScqIhc22yTV42buLIu4sJxHzzhPc0KxETKJAaSzt8qBHBNii9gkc5xXZEuluCpyaAZCiLPkjY8=
 
 before_install:
-<<<<<<< HEAD
   - docker pull suoto/hdlcc:latest
 
 after_success:
   - bash <(curl -s https://codecov.io/bash)
-=======
-- if [ "${BUILDER}" != "xvhdl" ] ; then docker pull suoto/hdlcc:latest; fi
-- sudo apt-get update -qq;
-- sudo apt-get install -qq libtcl8.5
-
-before_script:
-- pip install tox
-- if [ "${BUILDER}" == "xvhdl" ] ; then "./.ci/scripts/setup_xvhdl.sh"; fi
-
-after_success:
-- if [ "${BUILDER}" == "xvhdl" ] ; then pip install coverage coveralls; coverage xml; coverage report; COVERALLS_PARALLEL=true coveralls; fi
-- bash <(curl -s https://codecov.io/bash)
->>>>>>> df0a29fd
-
 cache:
   pip: true