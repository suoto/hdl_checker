--- conflicted
+++ resolved
@@ -41,13 +41,6 @@
   ARCH: 32
 
   matrix:
-<<<<<<< HEAD
-    # - PYTHON_VERSION: 27
-    #   PYTHON: "C:\\Python27"
-    #   BUILDER: ghdl
-
-=======
->>>>>>> 09a1ee29
     # - PYTHON_VERSION: 37
     #   PYTHON: "C:\\Python37"
     #   BUILDER: ghdl
@@ -58,15 +51,7 @@
 
     - PYTHON_VERSION: 37
       PYTHON: "C:\\Python37"
-<<<<<<< HEAD
-      BUILDER: fallback
-
-    - PYTHON_VERSION: 37
-      PYTHON: "C:\\Python37"
-      BUILDER: standalone
-=======
       TOXENV: py37-fallback-windows,py37-standalone-windows
->>>>>>> 09a1ee29
 
 # scripts that run after cloning repository
 install:
@@ -74,23 +59,14 @@
   # We need wheel installed to build wheels
   - "%PYTHON%\\python.exe -m pip install --upgrade pip"
   - "%PYTHON%\\python.exe -m pip install wheel tox"
+
   - ps: . "$env:APPVEYOR_BUILD_FOLDER\\.ci\\scripts\\appveyor_env.ps1"
-<<<<<<< HEAD
-  # - ps: . "$env:APPVEYOR_BUILD_FOLDER\\.ci\\scripts\\setup_msim.ps1"
-  # - ps: . "$env:APPVEYOR_BUILD_FOLDER\\.ci\\scripts\\setup_ghdl.ps1"
-
-  - python --version
-
-test_script:
-  - tox -e py%PYTHON_VERSION%-%BUILDER%-windows
-=======
   # - ps: if ($env:BUILDER "msim") { . "$env:APPVEYOR_BUILD_FOLDER\\.ci\\scripts\\setup_msim.ps1" }
   # - ps: if ($env:BUILDER "ghdl") { . "$env:APPVEYOR_BUILD_FOLDER\\.ci\\scripts\\setup_ghdl.ps1" }
   - python --version
 
 test_script:
   - tox
->>>>>>> 09a1ee29
 after_test:
   # - 7z a hdlcc_success.zip ".tox\\*\\log\\*"
   # - appveyor PushArtifact hdlcc_success.zip
