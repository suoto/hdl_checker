--- conflicted
+++ resolved
@@ -41,26 +41,6 @@
 """
 
 # pylint: disable=bad-whitespace
-<<<<<<< HEAD
-setup(
-    name             = 'hdlcc',
-    version          = versioneer.get_version(),
-    description      = 'HDL code checker',
-    author           = 'Andre Souto',
-    author_email     = 'andre820@gmail.com',
-    url              = 'https://github.com/suoto/hdlcc',
-    license          = 'GPLv3',
-    packages         = ['hdlcc', 'hdlcc.builders', 'hdlcc.parsers',
-                        'hdlcc.config_generators'],
-    install_requires = ['argcomplete', 'argparse', 'prettytable',
-                        'future>=0.14.0',
-                        'futures; python_version<"3.2"',
-                        'backports.functools_lru_cache; python_version<"3.2"',],
-    cmdclass         = versioneer.get_cmdclass(),
-    entry_points={
-        'console_scripts' : ['hdlcc=hdlcc.standalone:main',]
-    }
-=======
 setuptools.setup(
     name                          = 'hdlcc',
     version                       = versioneer.get_version(),
@@ -90,6 +70,5 @@
                              'hdlcc=hdlcc.server:main', ]
     },
     classifiers=CLASSIFIERS.splitlines(),
->>>>>>> 09a1ee29
 )
 # pylint: enable=bad-whitespace