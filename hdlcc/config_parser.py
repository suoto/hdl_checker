# This file is part of HDL Code Checker.
#
# Copyright (c) 2015 - 2019 suoto (Andre Souto)
#
# HDL Code Checker is free software: you can redistribute it and/or modify
# it under the terms of the GNU General Public License as published by
# the Free Software Foundation, either version 3 of the License, or
# (at your option) any later version.
#
# HDL Code Checker is distributed in the hope that it will be useful,
# but WITHOUT ANY WARRANTY; without even the implied warranty of
# MERCHANTABILITY or FITNESS FOR A PARTICULAR PURPOSE.  See the
# GNU General Public License for more details.
#
# You should have received a copy of the GNU General Public License
# along with HDL Code Checker.  If not, see <http://www.gnu.org/licenses/>.
"Configuration file parser"

import logging
import os.path as p
import re
from glob import glob
from tempfile import mkdtemp
from threading import RLock
<<<<<<< HEAD
from typing import Any, AnyStr, Dict, Generator, List, Optional, Set, Union
=======
from typing import Any, Dict, Generator, List, Set
>>>>>>> d9db45ab

from hdlcc import exceptions
from hdlcc import types as t  # pylint: disable=unused-import
from hdlcc.builders import AVAILABLE_BUILDERS, Fallback, getBuilderByName
<<<<<<< HEAD
from hdlcc.parsers import getSourceFileObjects, VerilogParser, VhdlParser
from hdlcc.utils import getFileType
=======
from hdlcc.parsers import BaseSourceFile, getSourceFileObjects
from hdlcc.utils import getFileType, removeDirIfExists
>>>>>>> d9db45ab

# pylint: disable=invalid-name
_splitAtWhitespaces = re.compile(r"\s+").split
_replaceCfgComments = re.compile(r"(\s*#.*|\n)").sub
_configFileScan = re.compile("|".join([
    r"^\s*(?P<parameter>\w+)\s*(\[(?P<parm_lang>vhdl|verilog|systemverilog)\]|\s)*=\s*(?P<value>.+)\s*$",
    r"^\s*(?P<lang>(vhdl|verilog|systemverilog))\s+"  \
        r"(?P<library>\w+)\s+"                        \
        r"(?P<path>[^\s]+)\s*(?P<flags>.*)\s*",
    ]), flags=re.I).finditer
# pylint: enable=invalid-name

<<<<<<< HEAD
Path = str
OptionalPath = Optional[AnyStr]
BuildInfo = Dict[str, Any]
BuildFlags = List[str]
UnitName = str
LibraryName = str
SourceFile = Union[VhdlParser, VerilogParser]

=======
>>>>>>> d9db45ab
def _extractSet(entry): # type: (str) -> List[str]
    """
    Extract a list by splitting a string at whitespaces, removing
    empty values caused by leading/trailing/multiple whitespaces
    """
    entry = str(entry).strip()
    if not entry:
        return []

    return [value for value in _splitAtWhitespaces(entry)]

def foundVunit(): # type: () -> bool
    """
    Checks if our env has VUnit installed
    """
    try:
        import vunit  # type: ignore pylint: disable=unused-import
        return True
    except ImportError: # pragma: no cover
        pass
    return False

_VUNIT_FLAGS = {
    'msim' : {
        '93'   : ['-93'],
        '2002' : ['-2002'],
        '2008' : ['-2008']},
    'ghdl' : {
        '93'   : ['--std=93c'],
        '2002' : ['--std=02'],
        '2008' : ['--std=08']},
    }

BuildFlagsMap = Dict[str, List[str]]

class ConfigParser(object):  # pylint: disable=useless-object-inheritance
    """
    Configuration info provider
    """
    __hash__ = None # type: ignore

    _list_parms = ('batch_build_flags', 'single_build_flags',
                   'global_build_flags',)

    _single_value_parms = ('builder', )
    _deprecated_parameters = ('target_dir', )

    _logger = logging.getLogger(__name__ + ".ConfigParser")

    def __init__(self, filename=None): # type: (t.OptionalPath) -> None
        self._parms = {'builder' : 'fallback'}

        self._flags = {
            'batch_build_flags' : {
                'vhdl'          : [],
                'verilog'       : [],
                'systemverilog' : [], },
            'single_build_flags' : {
                'vhdl'          : [],
                'verilog'       : [],
                'systemverilog' : [], },
            'global_build_flags' : {
                'vhdl'          : [],
                'verilog'       : [],
                'systemverilog' : [], }} # type: Dict[str, BuildFlagsMap]

        self.filename = filename

        if filename is not None:
            self.filename = p.abspath(filename)
            self._logger.debug("Creating config parser for filename '%s'",
                               self.filename)
        else:
            self._logger.info("No configuration file given, using fallback")

<<<<<<< HEAD
        self._sources = {} # type: Dict[Path, SourceFile]
=======
        self._sources = {} # type: Dict[t.Path, t.SourceFile]
>>>>>>> d9db45ab
        self._timestamp = 0.0
        self._parse_lock = RLock()

    def __eq__(self, other): # pragma: no cover
        if not isinstance(other, type(self)):
            return False

        for attr in ('_parms', '_flags', '_list_parms', '_single_value_parms',
                     '_sources', 'filename'):
            if not hasattr(other, attr):
                return False
            if getattr(self, attr) != getattr(other, attr):
                return False

        return True

    def __ne__(self, other): # pragma: no cover
        return not self.__eq__(other)

    def _addVunitIfFound(self):
        """
        Tries to import files to support VUnit right out of the box
        """
        if not foundVunit() or self._parms['builder'] == 'fallback':
            return

        import vunit  # pylint: disable=import-error
        logging.getLogger('vunit').setLevel(logging.WARNING)

        self._logger.info("VUnit installation found")

        builder_class = getBuilderByName(self.getBuilderName())

        if 'systemverilog' in builder_class.file_types:
            from vunit.verilog import VUnit    # type: ignore pylint: disable=import-error
            self._logger.debug("Builder supports Verilog, "
                               "using vunit.verilog.VUnit")
            builder_class.addExternalLibrary('verilog', 'vunit_lib')
            builder_class.addIncludePath(
                'verilog', p.join(p.dirname(vunit.__file__), 'verilog',
                                  'include'))
        else:
            from vunit import VUnit  # pylint: disable=import-error

        output_path = mkdtemp()
        try:
            self._importVunitFiles(VUnit, output_path)
        finally:
            removeDirIfExists(output_path)

    def _importVunitFiles(self, vunit_module, output_path): # type: (Any, t.Path) -> None
        """
        Runs VUnit entry point to determine which files it has and adds them to
        the project
        """

        # I'm not sure how this would work because VUnit specifies a
        # single VHDL revision for a whole project, so there can be
        # incompatibilities as this is really used
        vunit_project = vunit_module.from_argv(['--output-path', output_path])

        # OSVVM is always avilable
        vunit_project.add_osvvm()

        # Communication library and array utility library are only
        # available on VHDL 2008
        if vunit_project.vhdl_standard == '2008':
            vunit_project.add_com()
            vunit_project.add_array_util()

        # Get extra flags for building VUnit sources
        try:
            vunit_flags = _VUNIT_FLAGS[self.getBuilderName()][vunit_project.vhdl_standard]
        except KeyError:
            vunit_flags = []

        _source_file_args = []
        for vunit_source_obj in vunit_project.get_compile_order():
            path = p.abspath(vunit_source_obj.name)
            library = vunit_source_obj.library.name

            _source_file_args.append(
                {'filename' : path,
                 'library' : library,
                 'flags' : vunit_flags if path.endswith('.vhd') else []})

        for source in getSourceFileObjects(_source_file_args):
            self._sources[source.filename] = source

    def __repr__(self):
        _repr = ["ConfigParser('%s'):" % self.filename]

        _repr += ["- Parameters"]
        for parameter, value in self._parms.items():
            _repr += ["    - %s = %s" % (str(parameter), str(value))]

        _repr += ["- Flags"]
        for parameter, value in self._flags.items():
            _repr += ["    - %s = %s" % (str(parameter), str(value))]

        if self._sources:
            _repr += ["- Sources"]
            for source, attrs in self._sources.items():
                _repr += ["    - %s = %s" % (str(source), str(attrs))]

        return "\n".join(_repr)

    def __jsonEncode__(self): # type: () -> t.ObjectState
        """
        Gets a dict that describes the current state of this object
        """
        self._parseIfNeeded()

        return {
            'filename': self.filename,
            '_timestamp': self._timestamp,
            '_sources': self._sources.copy(),
            '_parms': {
                'builder': self._parms['builder'],
            },
            '_flags': {
                'batch_build_flags' : {
                    'vhdl'          : list(self._flags['batch_build_flags']['vhdl']),
                    'verilog'       : list(self._flags['batch_build_flags']['verilog']),
                    'systemverilog' : list(self._flags['batch_build_flags']['systemverilog'])},
                'single_build_flags' : {
                    'vhdl'          : list(self._flags['single_build_flags']['vhdl']),
                    'verilog'       : list(self._flags['single_build_flags']['verilog']),
                    'systemverilog' : list(self._flags['single_build_flags']['systemverilog'])},
                'global_build_flags' : {
                    'vhdl'          : list(self._flags['global_build_flags']['vhdl']),
                    'verilog'       : list(self._flags['global_build_flags']['verilog']),
                    'systemverilog' : list(self._flags['global_build_flags']['systemverilog'])
                }
            }
        }

    @classmethod
    def __jsonDecode__(cls, state): # type: (t.ObjectState) -> None
        """
        Returns an object of cls based on a given state
        """
        obj = super(ConfigParser, cls).__new__(cls)

        # pylint: disable=protected-access
        sources = state.pop('_sources')
        obj.filename = state.pop('filename', None)
        obj._timestamp = state.pop('_timestamp')
        obj._parse_lock = RLock()

        obj._flags = state['_flags']
        obj._flags['batch_build_flags'] = state['_flags']['batch_build_flags']
        obj._flags['single_build_flags'] = state['_flags']['single_build_flags']
        obj._flags['global_build_flags'] = state['_flags']['global_build_flags']

        obj._parms = state['_parms']
        obj._sources = sources

        # pylint: enable=protected-access

        return obj

    def _shouldParse(self): # type: () -> bool
        """
        Checks if we should parse the configuration file
        """
        if self.filename is None:
            return False
        return p.getmtime(self.filename) > self._timestamp

    def _updateTimestamp(self):
        """
        Updates our timestamp with the configuration file
        """
        if self.filename is not None:
            self._timestamp = p.getmtime(self.filename)

    def isParsing(self): # type: () -> bool
        "Checks if parsing is ongoing in another thread"
        locked = not self._parse_lock.acquire(False)
        if not locked:
            self._parse_lock.release()
        return locked

    def _parseIfNeeded(self):
        """
        Locks accesses to parsed attributes and parses the configuration file
        """
        with self._parse_lock:
            if self._shouldParse():
                self._doParseConfigFile()
                self._addVunitIfFound()

    def _doParseConfigFile(self): # type: () -> None
        """
        Parse the configuration file without any previous checking
        """
        self._logger.info("Parsing '%s'", self.filename)
        self._updateTimestamp()
        parsed_info = [] # type: List[t.BuildInfo]
        if self.filename is not None:
            for _line in open(self.filename, mode='rb').readlines():
                line = _replaceCfgComments("", _line.decode(errors='ignore'))
                parsed_info += list(self._parseLine(line))

        self._cleanUpSourcesList([x['filename'] for x in parsed_info if self._shouldAddSource(x)])

        # At this point we have a list of sources parsed from the config
        # file and the info we need to build each one.
        self._logger.info("Adding %d sources", len(parsed_info))
        for source in getSourceFileObjects(parsed_info):
            self._sources[source.filename] = source

        # If no builder was configured, try to discover one that works
        if self._parms['builder'] == 'fallback':
            self._discoverBuilder()

        # Set default flags if the user hasn't specified any
        self._setDefaultBuildFlagsIfNeeded()

    def _discoverBuilder(self):
        """
        If no builder was specified, try to find one that works using
        a dummy target dir
        """
        builder_class = None
        self._logger.debug("Searching for builder among %s",
                           AVAILABLE_BUILDERS)
        for builder_class in AVAILABLE_BUILDERS:
            if builder_class is Fallback:
                continue
            if builder_class.isAvailable():
                self._logger.info("Builder '%s' has worked",
                                  builder_class.builder_name)
                self._parms['builder'] = builder_class.builder_name
                return

        self._parms['builder'] = Fallback.builder_name

    # TODO: Add a test for this
    def _setDefaultBuildFlagsIfNeeded(self):
        """
        Tries to get a default set of flags if none were specified
        """
        if self.getBuilderName() == 'fallback':
            return

        builder_class = getBuilderByName(self.getBuilderName())

        # If the global/batch/single flags list is not set, overwrite
        # with the values given by the builder class
        for context in builder_class.default_flags:
            for lang in builder_class.default_flags[context]:
                if not self._flags[context][lang]:
                    self._logger.debug(
                        "Flag '%s' for '%s' wasn't set, using the default "
                        "value from '%s' class: '%s'", context, lang,
                        builder_class.builder_name,
                        builder_class.default_flags[context][lang])
                    self._flags[context][lang] = builder_class.default_flags[context][lang]
                else:
                    self._logger.debug(
                        "Flag '%s' for '%s' was already set with value '%s'",
                        context, lang, self._flags[context][lang])

    def _cleanUpSourcesList(self, sources): # type: (List[t.Path]) -> None
        """
        Removes sources we had found earlier and leave only the ones
        whose path are found in the 'sources' argument
        """
        files_to_remove = set() # type: Set[t.Path]
        for path in self._sources:
            if path not in sources:
                self._logger.warning("Removing '%s' because it has been removed "
                                     "from the config file", path)
                files_to_remove.add(path)

        for rm_path in files_to_remove:
            del self._sources[rm_path]

    def _parseLine(self, line): # type: (str) -> Generator[t.BuildInfo, None, None]
        """
        Parses a line a calls the appropriate extraction methods
        """
        for match in _configFileScan(line):
            groupdict = match.groupdict()
            self._logger.debug("match: '%s'", groupdict)
            if groupdict['parameter'] is not None:
                self._handleParsedParameter(groupdict['parameter'],
                                            groupdict['parm_lang'], groupdict['value'])
            else:
                for source_path in self._getSourcePaths(groupdict['path']):

                    yield {'filename' : source_path,
                           'library' : groupdict['library'],
                           'flags' : _extractSet(groupdict['flags'])}

    def _handleParsedParameter(self, parameter, lang, value): # type: (str, str, str) -> None
        """
        Handles a parsed line that sets a parameter
        """
        self._logger.debug("Found parameter '%s' for '%s' with value '%s'",
                           parameter, lang, value)
        if parameter in self._deprecated_parameters:
            self._logger.debug("Ignoring deprecated parameter '%s'", parameter)
        elif parameter in self._single_value_parms:
            self._logger.debug("Handling parameter '%s' as a single value",
                               parameter)
            self._parms[parameter] = value
        elif parameter in self._list_parms:
            self._logger.debug("Handling parameter '%s' as a list of values",
                               parameter)
            self._flags[parameter][lang] = _extractSet(value)
        else:
            raise exceptions.UnknownParameterError(parameter)

    def _getSourcePaths(self, path): # type: (t.Path) -> List[t.Path]
        """
        Normalizes and handles absolute/relative paths
        """
        source_path = p.normpath(p.expanduser(path))
        # If the path to the source file was not absolute, we assume
        # it was relative to the config file base path
        if not p.isabs(source_path) and self.filename is not None:
            fname_base_dir = p.dirname(p.abspath(self.filename))
            source_path = p.join(fname_base_dir, source_path)

        return glob(source_path) or [source_path]

    def _shouldAddSource(self, build_info): # type: (t.BuildInfo) -> bool
        """
        Checks if the source with the given parameters should be
        created/updated
        """
        source_path = build_info['filename']
        library = build_info['library']
        flags = build_info['flags']
        # If the path can't be found, just add it
        if build_info['filename'] not in self._sources:
            return True

        source = self._sources[source_path]

        # If the path already exists, check that other parameters are
        # the same. Should there be any difference, we'll need to update
        # the object
        if source.library != library or source.flags != flags:
            return True

        return False

    def getBuilderName(self): # type: () -> str
        """
        Returns the builder name
        """
        self._parseIfNeeded()
        return self._parms['builder']

    def getBuildFlags(self, path, batch_mode): # type: (t.Path, bool) -> List[str]
        """
        Return a list of flags configured to build a source in batch or
        single mode
        """
        self._parseIfNeeded()
        if self.filename is None:
            return []
        lang = getFileType(path)

        flags = list(self._flags['global_build_flags'][lang])

        if batch_mode:
            flags += self._flags['batch_build_flags'][lang]
        else:
            flags += self._flags['single_build_flags'][lang]

        if not self.hasSource(path):
            self._logger.debug("Path %s not found, won't add source specific "
                               "flags", path)
            return flags

        return flags + self._sources[p.abspath(path)].flags

    def getSources(self): # type: () -> List[SourceFile]
        """
        Returns a list of VhdlParser/VerilogParser objects parsed
        """
        self._parseIfNeeded()
        return list(self._sources.values())

<<<<<<< HEAD
    def getSourceByPath(self, path): # type: (Path) -> SourceFile
=======
    def getSourceByPath(self, path): # type: (t.Path) -> BaseSourceFile
>>>>>>> d9db45ab
        """
        Returns a source object given its path
        """
        self._parseIfNeeded()
        return self._sources[p.abspath(path)]

    def hasSource(self, path): # type: (t.Path) -> bool
        """
        Checks if a given path exists in the configuration file
        """
        self._parseIfNeeded()
        if self.filename is None:
            return True
        return p.abspath(path) in self._sources.keys()

    def findSourcesByDesignUnit(self, unit, library='work',
                                case_sensitive=False):
<<<<<<< HEAD
        # type: (UnitName, LibraryName, bool) -> List[SourceFile]
=======
        # type: (t.UnitName, t.LibraryName, bool) -> List[BaseSourceFile]
>>>>>>> d9db45ab
        """
        Return the source (or sources) that define the given design
        unit. Case sensitive mode should be used when tracking
        dependencies on Verilog files. VHDL should use VHDL
        """
        self._parseIfNeeded()

        # Default to lower case if we're not handling case sensitive. VHDL
        # source files are all converted to lower case when parsed, so the
        # units they define are in lower case already
        library_name = library if case_sensitive else library.lower()
        unit_name = unit if case_sensitive else unit.lower()

        sources = [] # type: List[SourceFile]

        for source in self._sources.values():
            source_library = source.library
            design_unit_names = map(lambda x: x['name'],
                                    source.getDesignUnits())
            if not case_sensitive:
                source_library = source_library.lower()
                design_unit_names = map(lambda x: x.lower(), design_unit_names)

            if source_library == library_name and unit_name in design_unit_names:
                sources += [source]

        if not sources:
            self._logger.warning("No source file defining '%s.%s'",
                                 library, unit)
        return sources

    def discoverSourceDependencies(self, unit, library, case_sensitive):
<<<<<<< HEAD
        # type: (UnitName, LibraryName, bool) -> List[SourceFile]
=======
        # type: (t.UnitName, t.LibraryName, bool) -> List[BaseSourceFile]
>>>>>>> d9db45ab
        """
        Searches for sources that implement the given design unit. If
        more than one file implements an entity or package with the same
        name, there is no guarantee that the right one is selected
        """
        return self.findSourcesByDesignUnit(unit, library, case_sensitive)<|MERGE_RESOLUTION|>--- conflicted
+++ resolved
@@ -22,22 +22,13 @@
 from glob import glob
 from tempfile import mkdtemp
 from threading import RLock
-<<<<<<< HEAD
-from typing import Any, AnyStr, Dict, Generator, List, Optional, Set, Union
-=======
 from typing import Any, Dict, Generator, List, Set
->>>>>>> d9db45ab
 
 from hdlcc import exceptions
 from hdlcc import types as t  # pylint: disable=unused-import
 from hdlcc.builders import AVAILABLE_BUILDERS, Fallback, getBuilderByName
-<<<<<<< HEAD
-from hdlcc.parsers import getSourceFileObjects, VerilogParser, VhdlParser
-from hdlcc.utils import getFileType
-=======
 from hdlcc.parsers import BaseSourceFile, getSourceFileObjects
 from hdlcc.utils import getFileType, removeDirIfExists
->>>>>>> d9db45ab
 
 # pylint: disable=invalid-name
 _splitAtWhitespaces = re.compile(r"\s+").split
@@ -50,17 +41,6 @@
     ]), flags=re.I).finditer
 # pylint: enable=invalid-name
 
-<<<<<<< HEAD
-Path = str
-OptionalPath = Optional[AnyStr]
-BuildInfo = Dict[str, Any]
-BuildFlags = List[str]
-UnitName = str
-LibraryName = str
-SourceFile = Union[VhdlParser, VerilogParser]
-
-=======
->>>>>>> d9db45ab
 def _extractSet(entry): # type: (str) -> List[str]
     """
     Extract a list by splitting a string at whitespaces, removing
@@ -136,11 +116,7 @@
         else:
             self._logger.info("No configuration file given, using fallback")
 
-<<<<<<< HEAD
-        self._sources = {} # type: Dict[Path, SourceFile]
-=======
         self._sources = {} # type: Dict[t.Path, t.SourceFile]
->>>>>>> d9db45ab
         self._timestamp = 0.0
         self._parse_lock = RLock()
 
@@ -523,18 +499,14 @@
 
         return flags + self._sources[p.abspath(path)].flags
 
-    def getSources(self): # type: () -> List[SourceFile]
+    def getSources(self): # type: () -> List[BaseSourceFile]
         """
         Returns a list of VhdlParser/VerilogParser objects parsed
         """
         self._parseIfNeeded()
         return list(self._sources.values())
 
-<<<<<<< HEAD
-    def getSourceByPath(self, path): # type: (Path) -> SourceFile
-=======
     def getSourceByPath(self, path): # type: (t.Path) -> BaseSourceFile
->>>>>>> d9db45ab
         """
         Returns a source object given its path
         """
@@ -552,11 +524,7 @@
 
     def findSourcesByDesignUnit(self, unit, library='work',
                                 case_sensitive=False):
-<<<<<<< HEAD
-        # type: (UnitName, LibraryName, bool) -> List[SourceFile]
-=======
         # type: (t.UnitName, t.LibraryName, bool) -> List[BaseSourceFile]
->>>>>>> d9db45ab
         """
         Return the source (or sources) that define the given design
         unit. Case sensitive mode should be used when tracking
@@ -570,7 +538,7 @@
         library_name = library if case_sensitive else library.lower()
         unit_name = unit if case_sensitive else unit.lower()
 
-        sources = [] # type: List[SourceFile]
+        sources = [] # type: List[BaseSourceFile]
 
         for source in self._sources.values():
             source_library = source.library
@@ -589,11 +557,7 @@
         return sources
 
     def discoverSourceDependencies(self, unit, library, case_sensitive):
-<<<<<<< HEAD
-        # type: (UnitName, LibraryName, bool) -> List[SourceFile]
-=======
         # type: (t.UnitName, t.LibraryName, bool) -> List[BaseSourceFile]
->>>>>>> d9db45ab
         """
         Searches for sources that implement the given design unit. If
         more than one file implements an entity or package with the same
