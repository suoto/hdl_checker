--- conflicted
+++ resolved
@@ -529,7 +529,6 @@
         return self._parms['global_build_flags'][lang] + \
                self._parms['batch_build_flags'][lang] + \
                self._sources[p.abspath(path)].flags
-
     def getBuildFlags(self, path, batch_mode):
         lang = self.getSourceByPath(path).filetype
         flags = list(self._parms['global_build_flags'][lang])
@@ -565,7 +564,6 @@
         if self.filename is None:
             return True
         return p.abspath(path) in self._sources.keys()
-
     def findSourcesByDesignUnit(self, unit, library='work'):
         sources = []
         for source in self._sources.itervalues():
@@ -573,12 +571,8 @@
                                                       source.getDesignUnits()]:
                 sources += [source]
         if not sources:
-<<<<<<< HEAD
-            self._logger.warning("No source file defining '%s'", unit)
-=======
             self._logger.warning("No source file defining '%s.%s'",
                                  library, unit)
->>>>>>> 8f4c87c9
         return sources
 
     # TODO: This result can be cached while no source file has changed
