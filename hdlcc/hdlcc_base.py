--- conflicted
+++ resolved
@@ -39,25 +39,16 @@
     """
     HDL Code Checker project builder class
     """
-<<<<<<< HEAD
-    _USE_THREADS = True
-=======
 
     _USE_THREADS = True
     _MAX_REBUILD_ATTEMPTS = 20
->>>>>>> 8f4c87c9
 
     __metaclass__ = abc.ABCMeta
 
     def __init__(self, project_file=None):
         self._start_dir = p.abspath(os.curdir)
         self._logger = logging.getLogger(__name__)
-<<<<<<< HEAD
-        self._lock = threading.Lock()
-        self._background_thread = None
-=======
         self._cache = {}
->>>>>>> 8f4c87c9
 
         self.project_file = project_file
 
@@ -164,93 +155,6 @@
             self._handleUiError(_msg)
             self.builder = hdlcc.builders.Fallback(self._config.getTargetDir())
 
-    def _saveCache(self):
-        """
-        Dumps project object to a file to recover its state later
-        """
-        cache_fname = self._getCacheFilename()
-        if self.builder.builder_name == 'fallback' or cache_fname is None:
-            self._logger.debug("Skipping cache save")
-            return
-
-        state = {'serializer' : serializer.__name__,
-                 '_logger': {'name' : self._logger.name,
-                             'level' : self._logger.level},
-                 'builder' : self.builder.getState(),
-                 '_config' : self._config.getState()}
-
-        self._logger.debug("Saving state to '%s'", cache_fname)
-        if not p.exists(p.dirname(cache_fname)):
-            os.mkdir(p.dirname(cache_fname))
-        dump(state, open(cache_fname, 'w'))
-
-    def _recoverCache(self, target_dir):
-        """
-        Tries to recover cached info for the given project_file. If
-        something goes wrong, assume the cache is invalid and return
-        nothing. Otherwise, return the cached object
-        """
-        cache_fname = self._getCacheFilename(target_dir)
-        #  if self.project_file is None or cache_fname is None:
-        if cache_fname is None:
-            self._logger.warning("Can't recover cache from None")
-            return
-
-        _logger.debug("Trying to recover from '%s'", cache_fname)
-        cache = None
-        if not p.exists(cache_fname):  # pragma: no cover
-            _logger.debug("File not found")
-            return
-
-        try:
-            cache = serializer.load(open(cache_fname, 'r'))
-            self._handleUiInfo("Recovered cache from '%s' (used '%s')" %
-                               (cache_fname, serializer.__package__))
-            self._setState(cache)
-            self.builder.checkEnvironment()
-        except ValueError:
-            self._handleUiError(
-                "Unable to recover cache from '%s' using '%s'\n"
-                "Traceback:\n%s" % \
-                    (cache_fname, serializer.__package__,
-                     traceback.format_exc()))
-
-    def _setupEnvIfNeeded(self):
-        """
-        Updates or creates the environment, which includes checking
-        if the configuration file should be parsed and creating the
-        appropriate builder objects
-        """
-        try:
-            # If the configuration is undefined, try to extract the
-            # target dir from the project file so we can have a hint of
-            # where the cache file should be
-            if self._config is None and self.project_file is not None:
-                target_dir, _ = ConfigParser.simpleParse(self.project_file)
-                self._recoverCache(target_dir)
-
-            # No configuration defined means we failed to recover it
-            # from the cache
-            if self._config is None:
-                self._config = ConfigParser(self.project_file)
-
-            # If the builder is still undefined we failed to recover
-            # from cache
-            if self.builder is None:
-                builder_name = self._config.getBuilder()
-                builder_class = hdlcc.builders.getBuilderByName(builder_name)
-                self.builder = builder_class(self._config.getTargetDir())
-
-                self._logger.info("Selected builder is '%s'",
-                                  self.builder.builder_name)
-            assert self.builder is not None
-
-        except hdlcc.exceptions.SanityCheckError as exc:
-            _msg = "Failed to create builder '%s'" % exc.builder
-            self._logger.warning(_msg)
-            self._handleUiError(_msg)
-            self.builder = hdlcc.builders.Fallback(self._config.getTargetDir())
-
     def clean(self):
         """
         Clean up generated files
@@ -277,11 +181,6 @@
         self._logger = logging.getLogger(state['_logger']['name'])
         self._logger.setLevel(state['_logger']['level'])
         del state['_logger']
-<<<<<<< HEAD
-        self._lock = threading.Lock()
-        self._background_thread = None
-=======
->>>>>>> 8f4c87c9
 
         self._config = ConfigParser.recoverFromState(state['_config'])
 
@@ -343,8 +242,6 @@
             source = cls(path, library='undefined')
 
         return source, remarks
-<<<<<<< HEAD
-=======
 
     def _resolveRelativeNames(self, source):
         """
@@ -430,135 +327,9 @@
                 build_sequence.append(dependency)
 
         build_sequence = removeDuplicates(build_sequence)
->>>>>>> 8f4c87c9
-
-    def _resolveRelativeNames(self, source):
-        """
-<<<<<<< HEAD
-        Translate raw dependency list parsed from a given source to the
-        project name space
-        """
-        for dependency in source.getDependencies():
-            if dependency['library'] in self.builder.getBuiltinLibraries() or \
-               dependency['unit'] == 'all' or \
-               (dependency['library'] == source.library and \
-                dependency['unit'] in [x['name'] for x in source.getDesignUnits()]):
-                continue
-            yield dependency['library'], dependency['unit']
-
-    @staticmethod
-    def _sortBuildMessages(records):
-        """
-        Sorts a given set of build records
-        """
-        return sorted(records, key=lambda x: \
-                (x['error_type'], x['line_number'], x['error_number']))
-
-    def getBuildSequence(self, source):
-        """
-        Wrapper to _getBuildSequence passing the initial build sequence
-        list empty
-        """
-        build_sequence = []
-        self._getBuildSequence(source, build_sequence)
-        return build_sequence
-
-    def _getBuildSequence(self, source, build_sequence, reference=None):
-        """
-        Recursively finds out the dependencies of the given source file
-        """
-        self._logger.debug("Checking build sequence for %s", source)
-        for library, unit in self._resolveRelativeNames(source):
-            # Get a list of source files that contains this design unit
-            dependencies_list = self._config.discoverSourceDependencies(
-                unit, library)
-
-            if not dependencies_list:
-                continue
-            dependency = dependencies_list[0]
-
-            # If we found more than a single file, then multiple files
-            # have the same entity or package name and we failed to
-            # identify the real file
-            if len(dependencies_list) != 1:
-                self._handleUiWarning(
-                    "Returning dependency '%s' for %s.%s in file '%s', but "
-                    "there were %d other matches: %s. The selected option may "
-                    "be sub-optimal" % (
-                        dependency.filename, library, unit, source.filename,
-                        len(dependencies_list),
-                        ', '.join([x.filename for x in dependencies_list])))
-
-            # Check if we found out that a dependency is the same we
-            # found in the previous call to break the circular loop
-            if dependency == reference:
-                return removeDuplicates(build_sequence)
-
-            if dependency not in build_sequence:
-                self._getBuildSequence(dependency, reference=source,
-                                       build_sequence=build_sequence)
-
-            if dependency not in build_sequence:
-                build_sequence.append(dependency)
-
-        build_sequence = removeDuplicates(build_sequence)
 
     def _getBuilderMessages(self, path, batch_mode=False):
         """
-        Builds a given source file handling rebuild of units reported
-        by the compiler
-        Builds the given source taking care of recursively building its
-        dependencies first
-        """
-        source, remarks = self._getSourceByPath(path)
-        try:
-            flags = self._config.getBuildFlags(path, batch_mode)
-        except KeyError:
-            flags = []
-
-        self._logger.info("Building '%s', batch_mode = %s",
-                          str(path), batch_mode)
-
-        build_sequence = []
-        self._getBuildSequence(source, build_sequence=build_sequence)
-
-        self._logger.debug("Compilation build_sequence is:\n%s",
-                           "\n".join([x.filename for x in build_sequence]))
-
-        for _source in build_sequence:
-            _flags = self._config.getBuildFlags(_source.filename,
-                                                batch_mode=False)
-
-            _ = self._buildAndHandleRebuilds(_source, forced=False,
-                                             flags=_flags)
-
-        source_records = self._buildAndHandleRebuilds(source, forced=True,
-                                                      flags=flags)
-        return self._sortBuildMessages(source_records + remarks)
-
-    def _buildAndHandleRebuilds(self, source, *args, **kwargs):
-        """
-        Builds the given source and handle any files that might require
-        rebuilding until there is nothing to rebuild.
-        The number of iteractions is fixed in 10.
-        """
-        # Limit the amount of recursive calls to rebuilds to avoid
-        # circular cases
-        for _ in range(10):
-            records, rebuilds = self.builder.build(source, *args, **kwargs)
-            if rebuilds:
-                self._handleRebuilds(rebuilds, source)
-            else:
-                return records
-
-
-    def _handleRebuilds(self, rebuilds, source=None):
-        """
-        Resolves hints found in the rebuild list into source objects
-        and rebuild them
-        """
-        if source is not None and rebuilds:
-=======
         Builds a given source file handling rebuild of units reported
         by the compiler
         Builds the given source taking care of recursively building its
@@ -613,7 +384,6 @@
         and rebuild them
         """
         if source is not None:
->>>>>>> 8f4c87c9
             self._logger.info("Building '%s' triggers rebuilding: %s",
                               source, ", ".join([str(x) for x in rebuilds]))
         for rebuild in rebuilds:
@@ -622,17 +392,6 @@
                 self._getBuilderMessages(rebuild['rebuild_path'],
                                          batch_mode=True)
             else:
-<<<<<<< HEAD
-                if  'unit_name' in rebuild and 'library_name' in rebuild:
-                    rebuild_sources = self._config.findSourcesByDesignUnit(
-                        rebuild['unit_name'], rebuild['library_name'])
-                elif 'unit_name' in rebuild and 'unit_type' in rebuild:
-                    library = source.getMatchingLibrary(
-                        rebuild['unit_type'], rebuild['unit_name'])
-                    rebuild_sources = self._config.findSourcesByDesignUnit(
-                        rebuild['unit_name'], library)
-                    #  assert False, ', '.join([x.filename for x in rebuild_sources])
-=======
                 unit_name = rebuild.get('unit_name', None)
                 library_name = rebuild.get('library_name', None)
                 unit_type = rebuild.get('unit_type', None)
@@ -648,7 +407,6 @@
                         unit_name, library)
                 else:  # pragma: no cover
                     assert False, ', '.join([x.filename for x in rebuild_sources])
->>>>>>> 8f4c87c9
 
                 for rebuild_source in rebuild_sources:
                     self._getBuilderMessages(rebuild_source.abspath,
@@ -661,11 +419,8 @@
         """
         if self._config.filename is None:
             return False
-<<<<<<< HEAD
-=======
-
-
->>>>>>> 8f4c87c9
+
+
         return True
 
     def getMessagesByPath(self, path, *args, **kwargs):
@@ -680,13 +435,7 @@
         else:
             abspath = path
 
-<<<<<<< HEAD
-        # _USE_THREADS is for debug only, no need to cover
-        # this
-        if self._USE_THREADS: # pragma: no cover
-=======
         if self._USE_THREADS:
->>>>>>> 8f4c87c9
             records = []
             pool = ThreadPool()
             static_check = pool.apply_async(getStaticMessages, \
