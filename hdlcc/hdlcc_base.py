--- conflicted
+++ resolved
@@ -17,10 +17,7 @@
 "HDL Code Checker project builder class"
 
 import abc
-<<<<<<< HEAD
 import json
-=======
->>>>>>> 09a1ee29
 import logging
 import os
 import os.path as p
@@ -35,12 +32,8 @@
                                PathNotInProjectFile)
 from hdlcc.parsers import VerilogParser, VhdlParser
 from hdlcc.static_check import getStaticMessages
-<<<<<<< HEAD
 from hdlcc.utils import (Encoder, getFileType, json_object_hook,
                          removeDuplicates)
-=======
-from hdlcc.utils import dump, getFileType, removeDuplicates, serializer
->>>>>>> 09a1ee29
 
 _logger = logging.getLogger('build messages')
 
@@ -88,12 +81,7 @@
             self._logger.debug("Skipping cache save")
             return
 
-<<<<<<< HEAD
         state = {'_logger': {'name': self._logger.name,
-=======
-        state = {'serializer': serializer.__name__,
-                 '_logger': {'name': self._logger.name,
->>>>>>> 09a1ee29
                              'level': self._logger.level},
                  'builder': self.builder.getState(),
                  '_config': self._config.getState()}
@@ -127,15 +115,9 @@
             self.builder.checkEnvironment()
         except ValueError:
             self._handleUiError(
-<<<<<<< HEAD
                 "Unable to recover cache from '{}'\n"
                 "Traceback:\n{}".format(cache_fname,
                                         traceback.format_exc()))
-=======
-                "Unable to recover cache from '%s' using '%s'\n"
-                "Traceback:\n%s" % (cache_fname, serializer.__package__,
-                                    traceback.format_exc()))
->>>>>>> 09a1ee29
 
     def _setupEnvIfNeeded(self):
         """
@@ -330,7 +312,6 @@
         """
         self._logger.debug("Checking build sequence for %s", source)
         for dependency in self._resolveRelativeNames(source):
-
             # Get a list of source files that contains this design unit.
             # At this point, all the info we have pretty much depends on
             # parsed text. Since Verilog is case sensitive and VHDL is not,
@@ -351,13 +332,8 @@
             if len(dependencies_list) != 1:
                 self._outstanding_diags.add(
                     DependencyNotUnique(filename=source.filename,
-<<<<<<< HEAD
                                         design_unit='{}.{}'.format(dependency.library, dependency.name),
                                         actual=selected_dependency.filename,
-=======
-                                        design_unit='{}.{}'.format(library, unit),
-                                        actual=dependency.filename,
->>>>>>> 09a1ee29
                                         choices=list(dependencies_list)))
 
             # Check if we found out that a dependency is the same we
