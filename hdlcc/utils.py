# This file is part of HDL Code Checker.
#
# Copyright (c) 2015 - 2019 suoto (Andre Souto)
#
# HDL Code Checker is free software: you can redistribute it and/or modify
# it under the terms of the GNU General Public License as published by
# the Free Software Foundation, either version 3 of the License, or
# (at your option) any later version.
#
# HDL Code Checker is distributed in the hope that it will be useful,
# but WITHOUT ANY WARRANTY; without even the implied warranty of
# MERCHANTABILITY or FITNESS FOR A PARTICULAR PURPOSE.  See the
# GNU General Public License for more details.
#
# You should have received a copy of the GNU General Public License
# along with HDL Code Checker.  If not, see <http://www.gnu.org/licenses/>.
"Common stuff"

import logging
import os
import os.path as p
import shutil
import signal
import subprocess as subp
import sys
import time
from threading import Lock
from glob import glob

<<<<<<< HEAD
import json
=======
# Make the serializer transparent
try:
    import json as serializer
    def dump(*args, **kwargs):
        """
        Wrapper for json.dump
        """
        return serializer.dump(indent=True, *args, **kwargs)
except ImportError:  # pragma: no cover
    try:
        import cPickle as serializer  # type: ignore
    except ImportError:
        import pickle as serializer   # type: ignore

    dump = serializer.dump  # type: ignore # pylint: disable=invalid-name
>>>>>>> 09a1ee29

PY2 = sys.version_info[0] == 2

_logger = logging.getLogger(__name__)

<<<<<<< HEAD
class Encoder(json.JSONEncoder):
    def default(self, o):  # pylint: disable=method-hidden
        _logger.warning("Checking %s (%s)", o, type(o))
        if hasattr(o, '__jsonEncode__'):
            dct = o.__jsonEncode__()
            #  assert '__class__' not in dct
            dct['__class__'] = o.__class__.__name__
            return json.dumps(dct)
        # Let the base class default method raise the TypeError
        try:
            return json.JSONEncoder.default(self, o)
        except:
            _logger.fatal("object: %s", o)
            raise

def json_object_hook(dict_):
    return dict_

=======
>>>>>>> 09a1ee29
def setupLogging(stream, level, color=True): # pragma: no cover
    "Setup logging according to the command line parameters"

    # Copied from six source
    if sys.version_info[0] == 3:
        string_types = (str,)
    else:
        string_types = (basestring,) # pylint: disable=undefined-variable

    if isinstance(stream, string_types):
        class Stream(object):  # pylint: disable=useless-object-inheritance
            """
            File subclass that allows RainbowLoggingHandler to write
            with colors
            """
            _lock = Lock()
            _color = color

            def __init__(self, *args, **kwargs):
                self._fd = open(*args, **kwargs)

            def isatty(self):
                """
                Tells if this stream accepts control chars
                """
                return self._color

            def write(self, text):
                """
                Writes to the stream
                """
                with self._lock:
                    self._fd.write(toBytes(text))

        _stream = Stream(stream, 'ab', buffering=0)
    else:
        _stream = stream

    try:
        # This is mostly for debugging when doing stuff directly from a
        # terminal
        from rainbow_logging_handler import RainbowLoggingHandler # type: ignore
        handler = RainbowLoggingHandler(
            _stream,
            #  Customizing each column's color
            # pylint: disable=bad-whitespace
            color_asctime          = ('dim white',  'black'),
            color_name             = ('dim white',  'black'),
            color_funcName         = ('green',      'black'),
            color_lineno           = ('dim white',  'black'),
            color_pathname         = ('black',      'red'),
            color_module           = ('yellow',     None),
            color_message_debug    = ('color_59',   None),
            color_message_info     = (None,         None),
            color_message_warning  = ('color_226',  None),
            color_message_error    = ('red',        None),
            color_message_critical = ('bold white', 'red'))
            # pylint: enable=bad-whitespace
    except ImportError: # pragma: no cover
        handler = logging.StreamHandler(_stream)
        handler.formatter = logging.Formatter(
            '%(levelname)-7s | %(asctime)s | ' +
            '%(name)s @ %(funcName)s():%(lineno)d %(threadName)s ' +
            '|\t%(message)s', datefmt='%H:%M:%S')

    logging.getLogger('urllib3').setLevel(logging.WARNING)
    logging.getLogger('pynvim').setLevel(logging.WARNING)
    logging.getLogger('pyls_jsonrpc.endpoint').setLevel(logging.INFO)
    logging.root.addHandler(handler)
    logging.root.setLevel(level)

# From here: http://stackoverflow.com/a/8536476/1672783
def terminateProcess(pid):
    "Terminate a process given its PID"
    if onWindows():
        import ctypes
        process_terminate = 1
        handle = ctypes.windll.kernel32.OpenProcess(
            process_terminate, False, pid)
        ctypes.windll.kernel32.TerminateProcess(handle, -1)
        ctypes.windll.kernel32.CloseHandle(handle)
    else:
        os.kill(pid, signal.SIGTERM)

def isProcessRunning(pid):
    "Checks if a process is running given its PID"
    if onWindows():
        return _isProcessRunningOnWindows(pid)
    return _isProcessRunningOnPosix(pid)

def _isProcessRunningOnPosix(pid):
    "Checks if a given PID is runnning under POSIX OSs"
    try:
        os.kill(pid, 0)
    except OSError:
        return False
    return True

def _isProcessRunningOnWindows(pid):
    """
    Enumerates active processes as seen under windows Task Manager on Win
    NT/2k/XP using PSAPI.dll (new api for processes) and using ctypes.Use it as
    you please.

    Based on information from
    http://support.microsoft.com/default.aspx?scid=KB;EN-US;Q175030&ID=KB;EN-US;Q175030

    By Eric Koome email ekoome@yahoo.com
    license GPL

    (adapted from code found at
    http://code.activestate.com/recipes/305279-getting-process-information-on-windows/)
    """
    from ctypes import windll, c_ulong, sizeof, byref

    # PSAPI.DLL
    psapi = windll.psapi

    arr = c_ulong * 256
    list_of_pids = arr()
    cb = sizeof(list_of_pids)  # pylint: disable=invalid-name
    cb_needed = c_ulong()

    # Call Enumprocesses to get hold of process id's
    psapi.EnumProcesses(byref(list_of_pids),
                        cb,
                        byref(cb_needed))

    # Number of processes returned
    number_of_pids = int(cb_needed.value/sizeof(c_ulong()))

    pid_list = [i for i in list_of_pids][:number_of_pids]
    return int(pid) in pid_list

def writeListToFile(filename, _list): # pragma: no cover
    "Well... writes '_list' to 'filename'. This is for testing only"
    _logger.debug("Writing to %s", filename)

    open(filename, mode='w').write(
        '\n'.join([str(x) for x in _list]))

    mtime = p.getmtime(filename)
    time.sleep(0.01)

    if onWindows():
        cmd = 'copy /Y "{0}" +,,{0}'.format(filename)
        _logger.debug(cmd)
        subp.check_call(cmd, shell=True)
    else:
        subp.check_call(['touch', filename])

    for i in range(10):
        if p.getmtime(filename) != mtime:
            break
        _logger.debug("Waiting...[%d]", i)
        time.sleep(0.1)


def onWindows():  # pragma: no cover # pylint: disable=missing-docstring
    return sys.platform == 'win32'

def onMac():      # pragma: no cover # pylint: disable=missing-docstring
    return sys.platform == 'darwin'

def onTravis():   # pragma: no cover # pylint: disable=missing-docstring
    return 'TRAVIS' in os.environ

def onCI():       # pragma: no cover # pylint: disable=missing-docstring
    return 'CI' in os.environ

class UnknownTypeExtension(Exception):
    """
    Exception thrown when trying to get the file type of an unknown extension.
    Known extensions are one of '.vhd', '.vhdl', '.v', '.vh', '.sv', '.svh'
    """
    def __init__(self, path):
        super(UnknownTypeExtension, self).__init__()
        self._path = path

    def __str__(self):
        return "Couldn't determine file type for path '%s'" % self._path

def getFileType(filename):
    "Gets the file type of a source file"
    extension = filename[str(filename).rfind('.') + 1:].lower()
    if extension in ('vhd', 'vhdl'):
        return 'vhdl'
    if extension in ('v', 'vh'):
        return 'verilog'
    if extension in ('sv', 'svh'):  # pragma: no cover
        return 'systemverilog'
    raise UnknownTypeExtension(filename)

if not hasattr(p, 'samefile'):
    def samefile(file1, file2):
        """
        Emulated version of os.path.samefile. This is needed for Python
        2.7 running on Windows (at least on Appveyor CI)
        """
        return os.stat(file1) == os.stat(file2)
else:
    samefile = p.samefile # pylint: disable=invalid-name

def getDefaultCachePath(project_file): # pragma: no cover
    """
    Gets the default path of hdlcc cache.
    Intended for testing only.
    """
    return p.join(p.abspath(p.dirname(project_file)), '.hdlcc')

def cleanProjectCache(project_file): # pragma: no cover
    """
    Removes the default hdlcc cache folder.
    Intended for testing only.
    """
    if project_file is None:
        _logger.debug("Can't clean None")
    else:
        cache_folder = getDefaultCachePath(project_file)
        if p.exists(cache_folder):
            shutil.rmtree(cache_folder)

def deleteFileOrDir(path):
    if p.isdir(path):
        shutil.rmtree(path)
    else:
        os.remove(path)

def handlePathPlease(*args):
    """
    Join args with pathsep, gets the absolute path and normalizes
    """
    return p.normpath(p.abspath(p.join(*args)))  # pylint: disable=no-value-for-parameter

def removeDuplicates(seq):
    """
    Fast removal of duplicates within an iterable
    """
    seen = set()
    seen_add = seen.add
    return [x for x in seq if not (x in seen or seen_add(x))]

# Copied from ycmd
def toBytes(value):  # pragma: no cover
    """
    Consistently returns the new bytes() type from python-future.
    Assumes incoming strings are either UTF-8 or unicode (which is
    converted to UTF-8).
    """
    if not value:
        return bytes()

    # This is tricky. On py2, the bytes type from builtins (from python-future) is
    # a subclass of str. So all of the following are true:
    #   isinstance(str(), bytes)
    #   isinstance(bytes(), str)
    # But they don't behave the same in one important aspect: iterating over a
    # bytes instance yields ints, while iterating over a (raw, py2) str yields
    # chars. We want consistent behavior so we force the use of bytes().
    if isinstance(value, bytes):
        return value

    # This is meant to catch Python 2's native str type.
    if isinstance(value, bytes):
        return bytes(value, encoding='utf8')

    if isinstance(value, str):
        # On py2, with `from builtins import *` imported, the following is true:
        #
        #   bytes(str(u'abc'), 'utf8') == b"b'abc'"
        #
        # Obviously this is a bug in python-future. So we work around it. Also filed
        # upstream at: https://github.com/PythonCharmers/python-future/issues/193
        # We can't just return value.encode('utf8') on both py2 & py3 because on
        # py2 that *sometimes* returns the built-in str type instead of the newbytes
        # type from python-future.
        if PY2:
            return bytes(value.encode('utf8'), encoding='utf8')
        return bytes(value, encoding='utf8')

    # This is meant to catch `int` and similar non-string/bytes types.
    return toBytes(str(value))

<<<<<<< HEAD
def setupPaths():
    "Add our dependencies to sys.path"
    # Pluggy is not standard...
    base_path = p.abspath(p.join(p.dirname(__file__), '..'))
    _logger.info("Base path: %s", base_path)
    sys.path.insert(0, p.join(base_path, 'dependencies', 'pluggy', 'src'))

    dependencies = list(glob(p.join(base_path, 'dependencies', '*')))

    if not dependencies:  # pragma: no cover
        _logger.error("Found nothing inside %s",
                      p.join(base_path, 'dependencies', '*'))

    for path in dependencies:
        if not p.exists(path):
            _logger.error("Path '%s' doesn't exist", path)
        path = p.abspath(path)
        if path not in sys.path:
            _logger.debug("Inserting %s", path)
            sys.path.insert(0, path)
        else:  # pragma: no cover
            _logger.debug("Path '%s' was already on sys.path!", path)

def patchPyls():
    """
    We're using part of python-language-server, we don't really need all of its
    dependencies nor want the user to install unrelated packages, so we'll mock
    them.
    """
    import mock
    sys.modules['importlib_metadata'] = mock.MagicMock()
    sys.modules['jedi'] = mock.MagicMock()

=======
>>>>>>> 09a1ee29
def isFileReadable(path):
    """
    Checks if a given file is readable
    """
    try:
        open(path, 'r').close()
        return True
    except IOError:
        return False<|MERGE_RESOLUTION|>--- conflicted
+++ resolved
@@ -27,31 +27,11 @@
 from threading import Lock
 from glob import glob
 
-<<<<<<< HEAD
 import json
-=======
-# Make the serializer transparent
-try:
-    import json as serializer
-    def dump(*args, **kwargs):
-        """
-        Wrapper for json.dump
-        """
-        return serializer.dump(indent=True, *args, **kwargs)
-except ImportError:  # pragma: no cover
-    try:
-        import cPickle as serializer  # type: ignore
-    except ImportError:
-        import pickle as serializer   # type: ignore
-
-    dump = serializer.dump  # type: ignore # pylint: disable=invalid-name
->>>>>>> 09a1ee29
 
 PY2 = sys.version_info[0] == 2
 
 _logger = logging.getLogger(__name__)
-
-<<<<<<< HEAD
 class Encoder(json.JSONEncoder):
     def default(self, o):  # pylint: disable=method-hidden
         _logger.warning("Checking %s (%s)", o, type(o))
@@ -70,8 +50,6 @@
 def json_object_hook(dict_):
     return dict_
 
-=======
->>>>>>> 09a1ee29
 def setupLogging(stream, level, color=True): # pragma: no cover
     "Setup logging according to the command line parameters"
 
@@ -355,42 +333,6 @@
     # This is meant to catch `int` and similar non-string/bytes types.
     return toBytes(str(value))
 
-<<<<<<< HEAD
-def setupPaths():
-    "Add our dependencies to sys.path"
-    # Pluggy is not standard...
-    base_path = p.abspath(p.join(p.dirname(__file__), '..'))
-    _logger.info("Base path: %s", base_path)
-    sys.path.insert(0, p.join(base_path, 'dependencies', 'pluggy', 'src'))
-
-    dependencies = list(glob(p.join(base_path, 'dependencies', '*')))
-
-    if not dependencies:  # pragma: no cover
-        _logger.error("Found nothing inside %s",
-                      p.join(base_path, 'dependencies', '*'))
-
-    for path in dependencies:
-        if not p.exists(path):
-            _logger.error("Path '%s' doesn't exist", path)
-        path = p.abspath(path)
-        if path not in sys.path:
-            _logger.debug("Inserting %s", path)
-            sys.path.insert(0, path)
-        else:  # pragma: no cover
-            _logger.debug("Path '%s' was already on sys.path!", path)
-
-def patchPyls():
-    """
-    We're using part of python-language-server, we don't really need all of its
-    dependencies nor want the user to install unrelated packages, so we'll mock
-    them.
-    """
-    import mock
-    sys.modules['importlib_metadata'] = mock.MagicMock()
-    sys.modules['jedi'] = mock.MagicMock()
-
-=======
->>>>>>> 09a1ee29
 def isFileReadable(path):
     """
     Checks if a given file is readable
