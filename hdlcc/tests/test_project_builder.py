# This file is part of HDL Code Checker.
#
# HDL Code Checker is free software: you can redistribute it and/or modify
# it under the terms of the GNU General Public License as published by
# the Free Software Foundation, either version 3 of the License, or
# (at your option) any later version.
#
# HDL Code Checker is distributed in the hope that it will be useful,
# but WITHOUT ANY WARRANTY; without even the implied warranty of
# MERCHANTABILITY or FITNESS FOR A PARTICULAR PURPOSE.  See the
# GNU General Public License for more details.
#
# You should have received a copy of the GNU General Public License
# along with HDL Code Checker.  If not, see <http://www.gnu.org/licenses/>.

# pylint: disable=function-redefined, missing-docstring, protected-access

import os
import os.path as p
import time
import logging

from nose2.tools import such

import hdlcc
from hdlcc.tests.utils import writeListToFile

_logger = logging.getLogger(__name__)

BUILDER_NAME = os.environ.get('BUILDER_NAME', None)
BUILDER_PATH = p.expandvars(os.environ.get('BUILDER_PATH', \
                            p.expanduser("~/ghdl/bin/")))

HDL_LIB_PATH = p.join("dependencies", "hdl_lib")

if BUILDER_NAME is not None:
    PROJECT_FILE = p.join(HDL_LIB_PATH, BUILDER_NAME + '.prj')
else:
    PROJECT_FILE = None

from multiprocessing import Queue

class StandaloneProjectBuilder(hdlcc.ProjectBuilder):
    "Class for testing ProjectBuilder"
    _msg_queue = Queue()
    _ui_handler = logging.getLogger('UI')
    def __init__(self):
        super(StandaloneProjectBuilder, self).__init__(PROJECT_FILE)

    def _handleUiInfo(self, message):
        self._msg_queue.put(('info', message))
        self._ui_handler.info(message)

    def _handleUiWarning(self, message):
        self._msg_queue.put(('warning', message))
        self._ui_handler.warning(message)

    def _handleUiError(self, message):
        self._msg_queue.put(('error', message))
        self._ui_handler.error(message)

with such.A('hdlcc test using hdl_lib') as it:

    it.DUMMY_PROJECT_FILE = p.join(os.curdir, 'remove_me')

    @it.has_setup
    def setup():
        it.assertIn(os.name, ('nt', 'posix'))
        StandaloneProjectBuilder.clean(PROJECT_FILE)

    @it.has_teardown
    def teardown():
        StandaloneProjectBuilder.clean(PROJECT_FILE)
<<<<<<< HEAD
        if p.exists('remove_me'):
            os.removedirs('remove_me')
=======
        if p.exists(it.DUMMY_PROJECT_FILE):
            os.removedirs(it.DUMMY_PROJECT_FILE)
>>>>>>> a9bf0fb3

    with it.having('a valid project file'):

        with it.having('a valid environment'):

            @it.has_setup
            def setup():
                hdlcc.ProjectBuilder.clean(PROJECT_FILE)

                it.builder_env = os.environ.copy()
<<<<<<< HEAD

                if os.name == 'posix':
                    it.builder_env['PATH'] = \
                            os.pathsep.join([BUILDER_PATH, it.builder_env['PATH']])
                elif os.name == 'nt':
                    os.putenv('PATH',
                              os.pathsep.join([BUILDER_PATH, it.builder_env['PATH']]))

                #  os.putenv('path',
                #            os.pathsep.join([BUILDER_PATH, it.builder_env['PATH']]))

=======

                if os.name == 'posix':
                    it.builder_env['PATH'] = \
                        os.pathsep.join([BUILDER_PATH, it.builder_env['PATH']])
                elif os.name == 'nt':
                    os.putenv('PATH',
                              os.pathsep.join([BUILDER_PATH, it.builder_env['PATH']]))

>>>>>>> a9bf0fb3
                _logger.info("Builder env path:")
                for path in it.builder_env['PATH'].split(os.pathsep):
                    _logger.info(" >'%s'", path)

                builder = hdlcc.builders.getBuilderByName(BUILDER_NAME)

                if os.environ.get('CI', '') == 'true' and \
                        BUILDER_NAME is not None:
                    with it.assertRaises(
                        hdlcc.exceptions.SanityCheckError,
                        "Builder creation should fail befure configuring its "
                        "path!"):
<<<<<<< HEAD
                        builder('remove_me')
=======
                        builder(it.DUMMY_PROJECT_FILE)
>>>>>>> a9bf0fb3

                it.original_env = os.environ.copy()
                os.environ = it.builder_env.copy()

                try:
<<<<<<< HEAD
                    builder('remove_me')
=======
                    builder(it.DUMMY_PROJECT_FILE)
>>>>>>> a9bf0fb3
                except hdlcc.exceptions.SanityCheckError:
                    it.fail("Builder creation failed even after configuring "
                            "the builder path")

            @it.has_teardown
            def teardown():
                hdlcc.ProjectBuilder.clean(PROJECT_FILE)
                os.environ = it.original_env.copy()
                del it.project

            @it.should('build project by dependency in background')
            def test(case):
                _logger.info("Creating project builder object")
                it.project = StandaloneProjectBuilder()
                _logger.info("Checking if msg queue is empty")
                if PROJECT_FILE is None:
                    _logger.warning("Skipping '%s'", case)
                    return
                it.assertTrue(it.project._msg_queue.empty())
                it.assertFalse(it.project.finishedBuilding())

            @it.should('notify if a build is already running')
            def test(case):
                if PROJECT_FILE is None:
                    _logger.warning("Skipping '%s'", case)
                    return
                it.project.buildByDependency()
                while it.project._msg_queue.empty():
                    time.sleep(0.1)
                messages = []
                while not it.project._msg_queue.empty():
                    messages.append(it.project._msg_queue.get())

                try:
                    it.assertIn(('info', 'Build thread is already running'),
                                messages)
                except:
                    it.project.waitForBuild()
                    raise

            @it.should('warn when trying to build a source before the build '
                       'thread completes')
            def test(case):
                if PROJECT_FILE is None:
                    _logger.warning("Skipping '%s'", case)
                    return
                filename = p.join(HDL_LIB_PATH, 'memory', 'testbench',
                                  'async_fifo_tb.vhd')

                it.assertTrue(it.project._msg_queue.empty())

                it.project.getMessagesByPath(filename)

                for _ in range(10):
                    if it.project._msg_queue.empty():
                        break
                    time.sleep(0.1)

                messages = []
                while not it.project._msg_queue.empty():
                    messages.append(it.project._msg_queue.get())

                try:
                    it.assertIn(('warning', "Project hasn't finished building, "
                                            "try again after it finishes."),
                                messages)
                except:
                    it.project.waitForBuild()
                    raise

                it.project.waitForBuild()

            @it.should('wait until build has finished')
            def test():
                it.project.waitForBuild()

            @it.should('get messages by path')
            def test():
                filename = p.join(HDL_LIB_PATH, 'memory', 'testbench',
                                  'async_fifo_tb.vhd')

                it.assertTrue(it.project._msg_queue.empty())

                records = it.project.getMessagesByPath(filename)

                it.assertIn(
                    {'error_subtype' : 'Style',
                     'line_number'   : 29,
                     'checker'       : 'HDL Code Checker/static',
                     'error_message' : "constant 'ADDR_WIDTH' is never used",
                     'column'        : 14,
                     'error_type'    : 'W',
                     'error_number'  : '0',
                     'filename'      : None},
                    records)

                it.assertTrue(it.project._msg_queue.empty())

            @it.should('get updated messages')
            def test():
                filename = p.join(HDL_LIB_PATH, 'memory', 'testbench',
                                  'async_fifo_tb.vhd')

                it.assertTrue(it.project._msg_queue.empty())

                code = open(filename, 'r').read().split('\n')

                code[28] = '-- ' + code[28]

                writeListToFile(filename, code)

                records = it.project.getMessagesByPath(filename)

                try:
                    it.assertNotIn(
                        {'error_subtype' : 'Style',
                         'line_number'   : 29,
                         'checker'       : 'HDL Code Checker/static',
                         'error_message' : "constant 'ADDR_WIDTH' is never used",
                         'column'        : 14,
                         'error_type'    : 'W',
                         'error_number'  : '0',
                         'filename'      : None},
                        records)
                finally:
                    # Remove the comment we added
                    code[28] = code[28][3:]
                    writeListToFile(filename, code)

                it.assertTrue(it.project._msg_queue.empty())

            @it.should('get messages by path of a different source')
            def test(case):
                if PROJECT_FILE is None:
                    _logger.warning("Skipping '%s'", case)
                    return
                filename = p.join(HDL_LIB_PATH, 'memory', 'async_fifo.vhd')

                it.assertTrue(it.project._msg_queue.empty())

                records = it.project.getMessagesByPath(filename)

                it.assertTrue(len(records) == 0)

                it.assertTrue(it.project._msg_queue.empty())

            @it.should('get updated messages of a different source')
            def test():
                filename = p.join(HDL_LIB_PATH, 'memory', 'async_fifo.vhd')
                it.assertTrue(it.project._msg_queue.empty())

                code = open(filename, 'r').read().split('\n')

                _logger.info("Commenting line 28 should yield an error")
                _logger.info(repr(code[28]))

                code[28] = '-- ' + code[28]

                writeListToFile(filename, code)

                records = it.project.getMessagesByPath(filename)

                try:
                    it.assertNotEquals(records, [])
                finally:
                    # Remove the comment we added
                    code[28] = code[28][3:]
                    writeListToFile(filename, code)

                it.assertTrue(it.project._msg_queue.empty())

        #      @it.should('recover from cache')
        #      def test():
        #          it.project = StandaloneProjectBuilder()

        #      @it.should("warn when a source wasn't found in the project file")
        #      def test():
        #          test_path = p.abspath('file_outside_the_prj_file.vhd')
        #          expected_msg = 'Path "%s" not found in project file' % test_path
        #          if not p.exists(test_path):
        #              open(test_path, 'w').close()
        #          records = it.project.getMessagesByPath(\
        #              p.expanduser(test_path))

        #          found = False
        #          for record in records:
        #              if record['error_type'] == 'W' and \
        #                      record['error_message'] == expected_msg:
        #                  found = True
        #                  break

        #          it.assertTrue(found, "File not found error not found")

        #      @it.should("find source containing a given design unit")
        #      def test():
        #          sources = it.project._findSourceByDesignUnit("another_library.foo")
        #          it.assertTrue(len(sources) == 1, "Should find a single source "
        #                                           "but found %d" % len(sources))
        #          source = sources.pop()
        #          it.assertIsInstance(source, hdlcc.source_file.VhdlSourceFile, \
        #              "Source file returned is not an instance of "
        #              "hdlcc.source_file.VhdlSourceFile")

        #          it.assertEqual(source.library, "another_library", \
        #              "Source file library '%s' is not 'another_library" % source.library)

        #          it.assertEqual(source.filename, \
        #              p.abspath("dependencies/vim-hdl-examples/"
        #                        "another_library/foo.vhd"))

        #      @it.should("fail to find source containing a non-existing design unit")
        #      def test():
        #          sources = it.project._findSourceByDesignUnit("foo_bar.foo")
        #          it.assertTrue(len(sources) == 0, "Should not find any source!")

        #      @it.should("clean up generated files")
        #      def test():
        #          #  cache_fname = StandaloneProjectBuilder._getCacheFilename(PROJECT_FILE)
        #          #  it.assertTrue(p.exists(cache_fname),
        #          #                "Cache file '%s' not found" % cache_fname)

        #          #  cache_folder = it.project.builder._target_folder

        #          #  it.assertTrue(p.exists(cache_folder),
        #          #                "Cache folder '%s' not found" % cache_folder)

        #          # Do this twice to check that the project builder doesn't
        #          # fails if we try to clean up more than once
        #          for _ in range(2):
        #              StandaloneProjectBuilder.clean(PROJECT_FILE)

        #              #  it.assertFalse(p.exists(cache_fname),
        #              #                 "Cache file '%s' still exists" % cache_fname)

        #              #  #  it.assertFalse(p.exists(cache_folder),
        #              #  #                 "Cache folder '%s' still exists" % cache_folder)

it.createTests(globals())
<|MERGE_RESOLUTION|>--- conflicted
+++ resolved
@@ -71,13 +71,8 @@
     @it.has_teardown
     def teardown():
         StandaloneProjectBuilder.clean(PROJECT_FILE)
-<<<<<<< HEAD
-        if p.exists('remove_me'):
-            os.removedirs('remove_me')
-=======
         if p.exists(it.DUMMY_PROJECT_FILE):
             os.removedirs(it.DUMMY_PROJECT_FILE)
->>>>>>> a9bf0fb3
 
     with it.having('a valid project file'):
 
@@ -88,19 +83,6 @@
                 hdlcc.ProjectBuilder.clean(PROJECT_FILE)
 
                 it.builder_env = os.environ.copy()
-<<<<<<< HEAD
-
-                if os.name == 'posix':
-                    it.builder_env['PATH'] = \
-                            os.pathsep.join([BUILDER_PATH, it.builder_env['PATH']])
-                elif os.name == 'nt':
-                    os.putenv('PATH',
-                              os.pathsep.join([BUILDER_PATH, it.builder_env['PATH']]))
-
-                #  os.putenv('path',
-                #            os.pathsep.join([BUILDER_PATH, it.builder_env['PATH']]))
-
-=======
 
                 if os.name == 'posix':
                     it.builder_env['PATH'] = \
@@ -109,7 +91,6 @@
                     os.putenv('PATH',
                               os.pathsep.join([BUILDER_PATH, it.builder_env['PATH']]))
 
->>>>>>> a9bf0fb3
                 _logger.info("Builder env path:")
                 for path in it.builder_env['PATH'].split(os.pathsep):
                     _logger.info(" >'%s'", path)
@@ -122,21 +103,13 @@
                         hdlcc.exceptions.SanityCheckError,
                         "Builder creation should fail befure configuring its "
                         "path!"):
-<<<<<<< HEAD
-                        builder('remove_me')
-=======
                         builder(it.DUMMY_PROJECT_FILE)
->>>>>>> a9bf0fb3
 
                 it.original_env = os.environ.copy()
                 os.environ = it.builder_env.copy()
 
                 try:
-<<<<<<< HEAD
-                    builder('remove_me')
-=======
                     builder(it.DUMMY_PROJECT_FILE)
->>>>>>> a9bf0fb3
                 except hdlcc.exceptions.SanityCheckError:
                     it.fail("Builder creation failed even after configuring "
                             "the builder path")
